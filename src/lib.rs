--- conflicted
+++ resolved
@@ -36,8 +36,6 @@
 impl<'a, T: 'a> By<'a, Mut> for T {
     type Type = &'a mut T;
 }
-
-// TODO: don't use async_trait here!
 
 /// If something is `Transmit<'a, T, Convention>`, we can use it to [`Transmit::send`] a message of
 /// type `T` by [`Value`], [`Ref`], or [`Mut`], depending on the calling convention specified.
@@ -53,7 +51,6 @@
     type Future: Future<Output = Result<(), Self::Error>>;
 
     /// Send a message.
-<<<<<<< HEAD
     fn send(&mut self, message: <T as By<'a, Convention>>::Type) -> Self::Future;
 }
 
@@ -67,23 +64,11 @@
     T: By<'a, Convention>,
     <T as By<'a, Convention>>::Type: marker::Send,
 {
-=======
-    async fn send(&mut self, message: T) -> Result<(), Self::Error>;
-}
-
-#[async_trait]
-impl<T: marker::Send + 'static, C: Transmit<T> + marker::Send> Transmit<T> for &'_ mut C {
->>>>>>> 906cb20d
     type Error = C::Error;
     type Future = C::Future;
 
-<<<<<<< HEAD
     fn send(&mut self, message: <T as By<'a, Convention>>::Type) -> Self::Future {
         (**self).send(message)
-=======
-    async fn send(&mut self, message: T) -> Result<(), Self::Error> {
-        (**self).send(message).await
->>>>>>> 906cb20d
     }
 }
 
@@ -231,7 +216,6 @@
     /// This function returns the [`Transmit::Error`] for the underlying `Tx` connection if there
     /// was an error while sending.
     #[must_use]
-<<<<<<< HEAD
     pub async fn send<Convention: Calling>(
         mut self,
         message: <T as By<'a, Convention>>::Type,
@@ -241,9 +225,6 @@
         T: By<'a, Convention>,
         <T as By<'a, Convention>>::Type: marker::Send,
     {
-=======
-    pub async fn send(mut self, message: T) -> Result<Chan<Tx, Rx, P, E>, Tx::Error> {
->>>>>>> 906cb20d
         match self.tx().send(message).await {
             Ok(()) => Ok(unsafe { self.cast() }),
             Err(err) => {
